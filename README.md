<div align="center">

# 📖 Context-Aware AI Novel Translator (냥번역)

**Google Gemini API를 활용한 문맥 인식 AI 소설 번역기**

</div>

<p align="center">
  <img src="https://img.shields.io/badge/Python-3.9%2B-blue?logo=python&logoColor=white" alt="Python Version">
  <img src="https://img.shields.io/badge/Next.js-15-black?logo=nextdotjs&logoColor=white" alt="Next.js Version">
  <a href="https://github.com/NiceTry3675/Context-Aware-Translation">
    <img src="https://img.shields.io/badge/GitHub-Repository-black?logo=github" alt="GitHub Repository">
  </a>
</p>

---

## 🚀 프로젝트 개요

이 프로젝트는 단순한 텍스트 번역을 넘어, 소설의 **문체, 등장인물, 특정 용어** 등을 깊이 분석하고 일관성을 유지하며 영어 소설을 한국어로 번역하는 시스템입니다. Google의 강력한 Gemini API와 세련된 웹 인터페이스를 통해 높은 품질의 번역 경험을 제공하는 것을 목표로 합니다.

## ✨ 주요 기능

- **🌐 세련된 웹 UI**: **Next.js**와 **Material-UI(MUI)**를 사용하여 직관적이고 아름다운 다크 모드 인터페이스를 제공합니다.
- **✍️ 문맥 인식 번역**: 소설 전체의 핵심 서사 스타일과 문맥을 파악하여 번역의 일관성을 유지합니다.
- **🤖 번역 모델 선택**: **Flash, Pro** 등 번역에 사용할 Gemini 모델을 UI에서 직접 선택할 수 있습니다.
- **🎨 핵심 스타일 수정**: AI가 분석한 소설의 **핵심 서사 스타일(서사 관점, 주요 말투, 톤)**을 번역 시작 전에 사용자가 직접 확인하고 수정할 수 있습니다.
- **📚 동적 설정 구축**: 번역 과정에서 중요한 **용어(Glossary)**와 등장인물의 **말투(Character Style)**를 동적으로 구축하고 업데이트합니다.
- **🔍 실시간 진행률 확인**: 번역 작업의 진행 상황을 실시간으로 웹 화면에서 확인할 수 있습니다.
- **📄 다양한 파일 형식 지원**: TXT, DOCX, EPUB, PDF 등 주요 문서 파일 형식을 ��원합니다.

## 📂 프로젝트 구조

```
Context-Aware-Translation/
├── backend/                # 🌐 FastAPI 백엔드 서버
├── frontend/               # 💻 Next.js 프론트엔드
│   ├── src/
│   │   ├── app/            # Next.js 앱 라우터 (페이지, 레이아웃)
│   │   └── theme.ts        # Material-UI 테마 설정
│   └── public/
├── core/                   # 🧠 핵심 번역 엔진
│   ├── translation/        # 번역 로직
│   ├── config/             # 설정 및 상태 관리
│   └── prompts/            # 프롬프트 관리
├── uploads/                # 📤 업로드된 원본 파일
├── translated_novel/       # 📚 번역된 결과물
├── requirements.txt        # 🐍 Python 의존성
├── package.json            # 📦 Node.js 의존성
└── Dockerfile              # 🐳 Docker 설정
```

## 🛠️ 설치 및 실행 방법

### 1. 사전 준비

-   Python 3.9+
-   Node.js 및 npm
-   Git

### 2. 프로젝트 클론 및 설정

```bash
# 저장소 복제
git clone https://github.com/NiceTry3675/Context-Aware-Translation.git
cd Context-Aware-Translation

# Python 가상 환경 생성 및 활성화
python -m venv venv
# Windows: venv\Scripts\activate | macOS/Linux: source venv/bin/activate

# Python 의존성 설치
pip install -r requirements.txt

# Node.js 의존성 설치
npm install
```

### 3. 환경 변수 설정

프로젝트 루트 디렉토리에 `.env` 파일을 생성하고, 로컬 DB를 사용하려면 아래 내용을 비워두거나 주석 처리합니다.

```.env
# .env

# 로컬 개발 시 PostgreSQL 대신 SQLite(database.db)를 사용하려면 아래 줄을 주석 처리하세요.
# DATABASE_URL="postgresql://user:pass@host:port/db"
```

### 4. 실행

각각 다른 터미널에서 아래 명령어를 실행합니다.

1.  **백엔드 서버 실행:**
    ```bash
<<<<<<< HEAD
    uvicorn backend.main:app --reload --port 8000
=======
    # 기본 사용법 (API 키는 환경변수로 설정)
    python -m core.main source_novel/my_novel.txt
    
    # 출력 파일명 지정
    python -m core.main source_novel/my_novel.txt translated_output.txt
    
    # API 키 직접 전달
    python -m core.main source_novel/my_novel.txt -k YOUR_API_KEY
    
    # 세그먼트 크기 조정 (기본값: 10000)
    python -m core.main source_novel/my_novel.txt -s 15000
    
    # 상세 출력 모드
    python -m core.main source_novel/my_novel.txt -v
    
    # 또는 간편 스크립트 사용
    ./translate source_novel/my_novel.txt [output.txt] [-k API_KEY] [-v]
>>>>>>> c99f5856
    ```
    
    **CLI 옵션**:
    - `-k, --api-key`: Google Gemini API 키 (환경변수 GEMINI_API_KEY로도 설정 가능)
    - `-s, --segment-size`: 번역 세그먼트 크기 (기본값: 10000)
    - `-v, --verbose`: 상세 진행 상황 출력

2.  **프론트엔드 서버 실행:**
    ```bash
    npm run dev
    ```

이제 브라우저에서 `http://localhost:3000`에 접속하여 서비스를 사용할 수 있습니다.

## 💻 기술 스택

-   **Backend**: `Python`, `FastAPI`, `SQLAlchemy`
-   **Frontend**: `Next.js`, `TypeScript`, `React`, `Material-UI (MUI)`
-   **AI Model**: `Google Gemini (Flash, Pro)`
-   **Database**: `PostgreSQL` (Production), `SQLite` (Local)
-   **Deployment**: `Docker`, `Vercel` (Frontend), `Railway` (Backend)

---

<p align="center">
  Made with ❤️ by NiceTry3675
</p><|MERGE_RESOLUTION|>--- conflicted
+++ resolved
@@ -51,83 +51,77 @@
 └── Dockerfile              # 🐳 Docker 설정
 ```
 
-## 🛠️ 설치 및 실행 방법
+## 🛠️ 설치 및 설정
 
-### 1. 사전 준비
+1.  **사전 준비**:
+    -   Python 3.9+
+    -   Node.js 및 npm
+    -   Git
 
--   Python 3.9+
--   Node.js 및 npm
--   Git
+2.  **프로젝트 클론 및 의존성 설치**:
+    ```bash
+    # 저장소 복제
+    git clone https://github.com/NiceTry3675/Context-Aware-Translation.git
+    cd Context-Aware-Translation
 
-### 2. 프로젝트 클론 및 설정
+    # Python 가상 환경 생성 및 활성화
+    python -m venv venv
+    # Windows: venv\Scripts\activate | macOS/Linux: source venv/bin/activate
 
-```bash
-# 저장소 복제
-git clone https://github.com/NiceTry3675/Context-Aware-Translation.git
-cd Context-Aware-Translation
+    # Python 의존성 설치
+    pip install -r requirements.txt
 
-# Python 가상 환경 생성 및 활성화
-python -m venv venv
-# Windows: venv\Scripts\activate | macOS/Linux: source venv/bin/activate
+    # Node.js 의존성 설치
+    npm install
+    ```
 
-# Python 의존성 설치
-pip install -r requirements.txt
+3.  **환경 변수 설정**:
+    -   프로젝트 루트 디렉토리에 `.env` 파일을 생성합니다.
+    -   **웹 UI 사용 시**: Gemini API 키는 웹 화면에서 직접 입력하므로 `.env` 파일에 추가할 필요가 없습니다.
+    -   **CLI 사용 시**: 아래와 같이 Gemini API 키를 추가합니다.
+        ```.env
+        GEMINI_API_KEY="YOUR_GEMINI_API_KEY"
+        ```
+    -   **데이터베이스 설정**: 로컬 개발 시 PostgreSQL 대신 SQLite(`database.db`)를 사용하려면, `.env` 파일에 `DATABASE_URL`을 추가하지 않거나 주석 처리하세요.
 
-# Node.js 의존성 설치
-npm install
-```
+## ▶️ 실행 방법
 
-### 3. 환경 변수 설정
-
-프로젝트 루트 디렉토리에 `.env` 파일을 생성하고, 로컬 DB를 사용하려면 아래 내용을 비워두거나 주석 처리합니다.
-
-```.env
-# .env
-
-# 로컬 개발 시 PostgreSQL 대신 SQLite(database.db)를 사용하려면 아래 줄을 주석 처리하세요.
-# DATABASE_URL="postgresql://user:pass@host:port/db"
-```
-
-### 4. 실행
+### 웹 인터페이스 (권장)
 
 각각 다른 터미널에서 아래 명령어를 실행합니다.
 
-1.  **백엔드 서버 실행:**
+1.  **백엔드 서버 실행**:
     ```bash
-<<<<<<< HEAD
     uvicorn backend.main:app --reload --port 8000
-=======
-    # 기본 사용법 (API 키는 환경변수로 설정)
-    python -m core.main source_novel/my_novel.txt
-    
-    # 출력 파일명 지정
-    python -m core.main source_novel/my_novel.txt translated_output.txt
-    
-    # API 키 직접 전달
-    python -m core.main source_novel/my_novel.txt -k YOUR_API_KEY
-    
-    # 세그먼트 크기 조정 (기본값: 10000)
-    python -m core.main source_novel/my_novel.txt -s 15000
-    
-    # 상세 출력 모드
-    python -m core.main source_novel/my_novel.txt -v
-    
-    # 또는 간편 스크립트 사용
-    ./translate source_novel/my_novel.txt [output.txt] [-k API_KEY] [-v]
->>>>>>> c99f5856
     ```
-    
-    **CLI 옵션**:
-    - `-k, --api-key`: Google Gemini API 키 (환경변수 GEMINI_API_KEY로도 설정 가능)
-    - `-s, --segment-size`: 번역 세그먼트 크기 (기본값: 10000)
-    - `-v, --verbose`: 상세 진행 상황 출력
 
-2.  **프론트엔드 서버 실행:**
+2.  **프론트엔드 서버 실행**:
     ```bash
     npm run dev
     ```
 
 이제 브라우저에서 `http://localhost:3000`에 접속하여 서비스를 사용할 수 있습니다.
+
+### CLI (명령줄)
+
+1.  **원본 소설 준비**:
+    -   번역할 소설 파일을 `source_novel` 디렉토리에 추가합니다.
+
+2.  **번역 실행**:
+    ```bash
+    # 기본 사용법 (API 키는 .env 파일 또는 환경변수로 설정)
+    python -m core.main "source_novel/my_novel.txt"
+    
+    # 출력 파일명 지정
+    python -m core.main "source_novel/my_novel.txt" "translated_output.txt"
+    
+    # API 키 직접 전달
+    python -m core.main "source_novel/my_novel.txt" -k "YOUR_API_KEY"
+    ```
+    -   더 많은 옵션은 `python -m core.main --help`로 확인할 수 있습니다.
+
+3.  **결과 확인**:
+    -   번역이 완료되면 `translated_novel` 디렉토리에 결과 파일이 생성됩니다.
 
 ## 💻 기술 스택
 
@@ -140,5 +134,5 @@
 ---
 
 <p align="center">
-  Made with ❤️ by NiceTry3675
+  Made with ❤️ by NiceTry3675 and sorryhyun
 </p>